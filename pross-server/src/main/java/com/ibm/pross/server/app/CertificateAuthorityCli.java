package com.ibm.pross.server.app;

import java.io.File;
import java.io.FileNotFoundException;
import java.io.FileReader;
import java.io.IOException;
import java.net.InetSocketAddress;
import java.security.KeyPair;
import java.security.KeyStoreException;
import java.security.NoSuchAlgorithmException;
import java.security.PrivateKey;
import java.security.PublicKey;
import java.security.Security;
import java.security.cert.CertificateException;
import java.security.cert.X509Certificate;
import java.security.spec.InvalidKeySpecException;
import java.util.AbstractMap.SimpleEntry;

import org.bouncycastle.jce.provider.BouncyCastleProvider;
import org.bouncycastle.util.io.pem.PemReader;

<<<<<<< HEAD
import com.ibm.pross.common.util.RandomNumberGenerator;
import com.ibm.pross.common.util.SigningUtil;
=======
import com.ibm.pross.common.config.ServerConfiguration;
import com.ibm.pross.common.config.ServerConfigurationLoader;
import com.ibm.pross.common.util.certificates.CertificateGeneration;
>>>>>>> 70866bd3
import com.ibm.pross.common.util.crypto.ecc.EcKeyGeneration;
import com.ibm.pross.common.util.serialization.Pem;
import com.ibm.pross.server.configuration.permissions.AccessEnforcement;
import com.ibm.pross.server.configuration.permissions.ClientPermissionLoader;

import net.i2p.crypto.eddsa.EdDSASecurityProvider;


public class CertificateAuthorityCli {

	public static final String ISSUER_DN = "O=Threshold, OU=Security, CN=PROTECT CA";

	public static void main(final String args[]) throws IOException, CertificateException, NoSuchAlgorithmException,
			InvalidKeySpecException, KeyStoreException {

		Security.addProvider(new BouncyCastleProvider());
		Security.addProvider(new EdDSASecurityProvider());

		// Check usage
		if (args.length < 4) {
			System.err.println("USAGE: ca-path key-path cert-path [servers=true/false]");
			System.exit(1);
		}

		// Get directories from arguments
		final File caPath = new File(args[0]);
		final File keyPath = new File(args[1]);
		final File certPath = new File(args[2]);
		final boolean areServers = Boolean.parseBoolean(args[3]);

		if (areServers) {
			// Generate Server Certificates using server configuration
			// These IP addresses will have subject alternative names
			issueServerCertificates(caPath, keyPath, certPath);
		} else {
			// Generate Client Certificates using client configuration
			// These certificates will all be issued by the same client CA
			issueClientCertificates(caPath, keyPath, certPath);
		}

	}

	protected static SimpleEntry<X509Certificate, PrivateKey> loadOrGenerateCa(final File caPath, final String caName)
			throws IOException, CertificateException, NoSuchAlgorithmException, InvalidKeySpecException {

		// File names for CA cert and key
		final File caCertificateFile = new File(caPath, "ca-cert-" + caName + ".pem");
		final File caPrivateKeyFile = new File(caPath, "ca-key-" + caName);

		// Attempt to load from file
		try {
			final X509Certificate caCert = Pem.loadCertificateFromFile(caCertificateFile);
			final PrivateKey caPrivateKey = (PrivateKey) Pem.loadKeyFromFile(caPrivateKeyFile);
			System.out.println("Loaded CA certificate from file: " + caCertificateFile.getAbsolutePath());
			System.out.println("Loaded CA private key from file: " + caPrivateKeyFile.getAbsolutePath());
			return new SimpleEntry<>(caCert, caPrivateKey);
		} catch (final FileNotFoundException e) {

			// Generate new ECDSA Key Pair
			final KeyPair caKeyPair = EcKeyGeneration.generateKeyPair();
			final PrivateKey caPrivateKey = (PrivateKey) caKeyPair.getPrivate();

			// Create self-signed root CA certificate
			final X509Certificate caCert = CertificateGeneration.generateCaCertificate(ISSUER_DN + " " + caName, caKeyPair);

			// Write CA certificate to file
			Pem.storeCertificateToFile(caCert, caCertificateFile);
			System.out.println("Wrote: " + caCertificateFile.getAbsolutePath());

			// Write CA private key to file
			Pem.storeKeyToFile(caPrivateKey, caPrivateKeyFile);
			System.out.println("Wrote: " + caPrivateKeyFile.getAbsolutePath());

			return new SimpleEntry<>(caCert, caPrivateKey);
		}
	}


	private static final void issueServerCertificates(final File caPath, final File keyPath, final File certPath)
			throws IOException, CertificateException, NoSuchAlgorithmException, InvalidKeySpecException {

		// Load configuration to get server addresses
		final File baseDirectory = new File(caPath.getParent());
		final File serverDirectory = new File(baseDirectory, "server");
		final File configFile = new File(serverDirectory, ServerApplication.CONFIG_FILENAME);
		final ServerConfiguration configuration = ServerConfigurationLoader.load(configFile);

		// For each ECDSA public key in the keyPath, create a certificate
		for (int keyIndex = 1; keyIndex <= configuration.getNumServers(); keyIndex++) {

			final File publicKeyFile = new File(keyPath, "public-" + keyIndex);

			if (!publicKeyFile.exists()) {
				System.out.println(publicKeyFile.getAbsoluteFile() + " not found, skipping...");
				continue;
			} else {
				// Load CA certificate (or generate a new one)
				final SimpleEntry<X509Certificate, PrivateKey> entry = loadOrGenerateCa(caPath, "server-" + keyIndex);
				System.out.println();

				final String issuerDn = entry.getKey().getIssuerDN().getName();
				final PrivateKey caKey = entry.getValue();

				try (final PemReader reader = new PemReader(new FileReader(publicKeyFile.getAbsolutePath()))) {
					// Load public key from file
					final PublicKey publicKey = ((PublicKey) Pem.readObject(reader.readPemObject()));
					System.out.println("Read: " + publicKeyFile.getAbsolutePath());

					// Generate certificate
					final String subjectDn = "O=Threshold, OU=Security, CN=server-" + keyIndex;

					System.out.println("  Issued certificate for: " + subjectDn);

					final InetSocketAddress serverAddress = configuration.getServerAddresses().get(keyIndex - 1);
					final String serverIp = serverAddress.getAddress().toString().split("/")[1];
					final String serverHost = serverAddress.getAddress().getCanonicalHostName();
					final X509Certificate certificate = CertificateGeneration.generateCertificate(subjectDn, serverIp, serverHost, publicKey,
							730, false, issuerDn, caKey);
					System.out.println("  Alternative names: IP:" + serverIp + ", DNS:" + serverHost);

					// Write certificate file
					final File certificateFile = new File(certPath, "cert-" + keyIndex);
					Pem.storeCertificateToFile(certificate, certificateFile);
					System.out.println("Wrote: " + certificateFile.getAbsolutePath());
					System.out.println();

				}
			}
		}
	}

	private static final void issueClientCertificates(final File caPath, final File keyPath, final File certPath)
			throws NoSuchAlgorithmException, CertificateException, KeyStoreException, IOException,
			InvalidKeySpecException {

		// Load configuration to get server addresses
		final File baseDirectory = new File(caPath.getParent());
		final File serverDirectory = new File(baseDirectory, "server");
		final File configFile = new File(serverDirectory, ServerApplication.AUTH_DIRECTORY);

		// Load Client Access Controls
		final AccessEnforcement accessEnforcement = ClientPermissionLoader.loadIniFile(configFile);

		// Load or generate client CA Certificate
		final SimpleEntry<X509Certificate, PrivateKey> clientCaEntry = loadOrGenerateCa(caPath, "clients");
		final String issuerDnClient = clientCaEntry.getKey().getIssuerDN().getName();
		final PrivateKey caKeyClient = clientCaEntry.getValue();
		System.out.println();

		// For each ECDSA public key in the keyPath, create a certificate
		for (final String username : accessEnforcement.getKnownUsers()) {

			final File publicKeyFile = new File(keyPath, "public-" + username);

			if (!publicKeyFile.exists()) {
				System.out.println(publicKeyFile.getAbsoluteFile() + " not found, skipping...");
				continue;
			} else {

				try (final PemReader reader = new PemReader(new FileReader(publicKeyFile.getAbsolutePath()))) {

					// Load client public key from file
					final PublicKey publicKey = ((PublicKey) Pem.readObject(reader.readPemObject()));
					System.out.println("Read: " + publicKeyFile.getAbsolutePath());

					// Generate certificate
					final String subjectDn = "O=Threshold, OU=Security, CN=client-" + username;

					final X509Certificate certificate = CertificateGeneration.generateCertificate(subjectDn, null, null, publicKey, 730,
							false, issuerDnClient, caKeyClient);

					System.out.println("  Issued certificate for: " + subjectDn);

					// Load entity private key from file
					final File privateKeyFile = new File(keyPath, "private-" + username);
					try (final PemReader keyReader = new PemReader(new FileReader(privateKeyFile.getAbsolutePath()))) {
						final PrivateKey privateKey = ((PrivateKey) Pem.readObject(keyReader.readPemObject()));

						// Write PKCS12 file for import to browsers
						final File pfxFile = new File(keyPath, "bundle-private-" + username + ".p12");
						CertificateGeneration.createP12File(pfxFile, "password".toCharArray(), certificate, privateKey);
						System.out.println("Wrote: " + pfxFile.getAbsolutePath());
					}

					// Write certificate file
					final File certificateFile = new File(certPath, "cert-" + username);
					Pem.storeCertificateToFile(certificate, certificateFile);
					System.out.println("Wrote: " + certificateFile.getAbsolutePath());
					System.out.println();
				}
			}
		}
	}


}<|MERGE_RESOLUTION|>--- conflicted
+++ resolved
@@ -19,21 +19,15 @@
 import org.bouncycastle.jce.provider.BouncyCastleProvider;
 import org.bouncycastle.util.io.pem.PemReader;
 
-<<<<<<< HEAD
-import com.ibm.pross.common.util.RandomNumberGenerator;
-import com.ibm.pross.common.util.SigningUtil;
-=======
 import com.ibm.pross.common.config.ServerConfiguration;
 import com.ibm.pross.common.config.ServerConfigurationLoader;
 import com.ibm.pross.common.util.certificates.CertificateGeneration;
->>>>>>> 70866bd3
 import com.ibm.pross.common.util.crypto.ecc.EcKeyGeneration;
 import com.ibm.pross.common.util.serialization.Pem;
 import com.ibm.pross.server.configuration.permissions.AccessEnforcement;
 import com.ibm.pross.server.configuration.permissions.ClientPermissionLoader;
 
 import net.i2p.crypto.eddsa.EdDSASecurityProvider;
-
 
 public class CertificateAuthorityCli {
 
@@ -90,7 +84,8 @@
 			final PrivateKey caPrivateKey = (PrivateKey) caKeyPair.getPrivate();
 
 			// Create self-signed root CA certificate
-			final X509Certificate caCert = CertificateGeneration.generateCaCertificate(ISSUER_DN + " " + caName, caKeyPair);
+			final X509Certificate caCert = CertificateGeneration.generateCaCertificate(ISSUER_DN + " " + caName,
+					caKeyPair);
 
 			// Write CA certificate to file
 			Pem.storeCertificateToFile(caCert, caCertificateFile);
@@ -103,7 +98,6 @@
 			return new SimpleEntry<>(caCert, caPrivateKey);
 		}
 	}
-
 
 	private static final void issueServerCertificates(final File caPath, final File keyPath, final File certPath)
 			throws IOException, CertificateException, NoSuchAlgorithmException, InvalidKeySpecException {
@@ -143,8 +137,8 @@
 					final InetSocketAddress serverAddress = configuration.getServerAddresses().get(keyIndex - 1);
 					final String serverIp = serverAddress.getAddress().toString().split("/")[1];
 					final String serverHost = serverAddress.getAddress().getCanonicalHostName();
-					final X509Certificate certificate = CertificateGeneration.generateCertificate(subjectDn, serverIp, serverHost, publicKey,
-							730, false, issuerDn, caKey);
+					final X509Certificate certificate = CertificateGeneration.generateCertificate(subjectDn, serverIp,
+							serverHost, publicKey, 730, false, issuerDn, caKey);
 					System.out.println("  Alternative names: IP:" + serverIp + ", DNS:" + serverHost);
 
 					// Write certificate file
@@ -195,8 +189,8 @@
 					// Generate certificate
 					final String subjectDn = "O=Threshold, OU=Security, CN=client-" + username;
 
-					final X509Certificate certificate = CertificateGeneration.generateCertificate(subjectDn, null, null, publicKey, 730,
-							false, issuerDnClient, caKeyClient);
+					final X509Certificate certificate = CertificateGeneration.generateCertificate(subjectDn, null, null,
+							publicKey, 730, false, issuerDnClient, caKeyClient);
 
 					System.out.println("  Issued certificate for: " + subjectDn);
 
@@ -221,5 +215,4 @@
 		}
 	}
 
-
 }